--- conflicted
+++ resolved
@@ -2113,13 +2113,10 @@
 		case 'z': {
 			scf_value_t *zone;
 
-<<<<<<< HEAD
-=======
 			if (getzoneid() != GLOBAL_ZONEID)
 				uu_die(gettext("svcadm -z may only be used "
 				    "from the global zone\n"));
 
->>>>>>> ad6bdd08
 			if ((zone = scf_value_create(h)) == NULL)
 				scfdie();
 
@@ -2139,12 +2136,8 @@
 	}
 
 	if (scf_handle_bind(h) == -1)
-<<<<<<< HEAD
-		uu_die(gettext("Couldn't bind to svc.configd.\n"));
-=======
 		uu_die(gettext("Couldn't bind to configuration repository: "
 		    "%s.\n"), scf_strerror(scf_error()));
->>>>>>> ad6bdd08
 
 	if (optind >= argc)
 		usage();
